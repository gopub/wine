--- conflicted
+++ resolved
@@ -2,12 +2,9 @@
 
 import (
 	"encoding/json"
+	"errors"
 	"github.com/gopub/gox"
-<<<<<<< HEAD
 	"github.com/gopub/gox/protobuf/base"
-=======
-	"github.com/pkg/errors"
->>>>>>> 2bbc698f
 	"testing"
 
 	"github.com/gopub/wine/mapping"
@@ -221,7 +218,6 @@
 		}, c)
 	})
 
-<<<<<<< HEAD
 	t.Run("StructToStruct", func(t *testing.T) {
 		c := &Contact{}
 		err := mapping.Assign(c, map[string]interface{}{
@@ -239,14 +235,15 @@
 				NationalNumber: 13800000001,
 			},
 		}, c)
-=======
-	t.Run("AssignString", func(t *testing.T) {
-		pn := &gox.PhoneNumber{}
-		err := mapping.Assign(pn, "+8618600000001")
-		assert.NoError(t, err)
-		assert.Equal(t, pn, &gox.PhoneNumber{
-			CountryCode:    86,
-			NationalNumber: 18600000001,
+
+		t.Run("AssignString", func(t *testing.T) {
+			pn := &gox.PhoneNumber{}
+			err := mapping.Assign(pn, "+8618600000001")
+			assert.NoError(t, err)
+			assert.Equal(t, pn, &gox.PhoneNumber{
+				CountryCode:    86,
+				NationalNumber: 18600000001,
+			})
 		})
 	})
 }
@@ -281,6 +278,5 @@
 		m := map[string]interface{}{"id": 123, "score": -10}
 		err := mapping.AssignWithNamer(i, m, mapping.SnakeToCamelNamer)
 		assert.Error(t, err)
->>>>>>> 2bbc698f
 	})
 }