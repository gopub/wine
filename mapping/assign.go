--- conflicted
+++ resolved
@@ -52,11 +52,7 @@
 			dst.Set(reflect.New(dst.Type().Elem()))
 			if err := dst.Interface().(Assigner).Assign(src.Interface()); err != nil {
 				dst.Set(reflect.Zero(dst.Type()))
-<<<<<<< HEAD
-				return errors.Wrap(err, "cannot assign")
-=======
 				return errors.Wrap(err, "cannot assign via Assigner interface")
->>>>>>> 2bbc698f
 			}
 			return nil
 		}
